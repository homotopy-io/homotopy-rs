[package]
name = "homotopy-web"
description = "Web frontend for homotopy.io"
version = "0.1.2"
authors = ["Lukas Heidemann <lukas@heidemann.me>", "Nick Hu <me@nickhu.co.uk>", "Nathan Corbyn <me@nathancorbyn.com>"]
license = "BSD-3-Clause"
repository = "https://github.com/homotopy-io/homotopy-rs"
categories = ["wasm"]
readme = "README.md"
edition = "2021"

[lib]
crate-type = ["cdylib", "rlib"]

[features]
default = ["console_error_panic_hook"]

[dependencies]
palette = { git = "https://github.com/Ogeon/palette", features = ["serializing"] }
instant = { version = "0.1.12", features = ["wasm-bindgen"] }
homotopy-common = { path = "../homotopy-common" }
homotopy-core = { path = "../homotopy-core" }
homotopy-graphics = { path = "../homotopy-graphics" }
closure = "0.3.0"
js-sys = "0.3.56"
quote = "1.0.17"
serde = { version = "1.0.136", features = ["derive"] }
<<<<<<< HEAD
syn = "1.0.90"
paste = "1.0.5"
=======
syn = "1.0.89"
paste = "1.0.7"
>>>>>>> 77028759
rmp-serde = "0.15.5"

# The `wasm-bindgen` crate provides the bare minimum functionality needed
# to interact with JavaScript.
wasm-bindgen = { version = "0.2.78", features = ["serde-serialize"] }
gloo = "0.4.0"
gloo-timers = "0.2.3"

wasm-logger = "0.2.0"
log = "0.4.16"
euclid = "0.22.6"
ultraviolet = "0.9.0"
lyon_path = "0.17.7"
thiserror = "1.0.30"
obake = { version = "1.0.4", features = ["serde"] }

# The `console_error_panic_hook` crate provides better debugging of panics by
# logging them with `console.error`. This is great for development, but requires
# all the `std::fmt` and `std::panicking` infrastructure, so isn't great for
# code size when deploying.
console_error_panic_hook = { version = "0.1.7", optional = true }
# need latest git version because of https://github.com/bodil/im-rs/issues/143
im = { git = "https://github.com/bodil/im-rs", features = ["serde"] }
arrayvec = "0.7.2"
yew = "0.19.3"
yew-agent = "0.1.0"
yew-macro = "0.19.3"

# The `web-sys` crate allows you to interact with the various browser APIs,
# like the DOM.
[dependencies.web-sys]
version = "0.3.56"
features = [
  "BeforeUnloadEvent",
  "console",
  "Element",
  "DataTransfer",
  "DomRect",
  "DomTokenList",
  "Document",
  "HtmlHeadElement",
  "Window",
  "TouchEvent",
  "TouchList",
  "Touch",
  "Performance",
  "EventTarget",
  "KeyboardEvent",
  "EventListener",
]

# These crates are used for running unit tests.
[dev-dependencies]
cargo-husky = { features = ["precommit-hook", "run-cargo-check", "run-cargo-test", "run-cargo-fmt", "run-cargo-clippy"], version = "1.5.0" }
wasm-bindgen-test = "0.3.29"
futures = "0.3.21"
wasm-bindgen-futures = "0.4.29"<|MERGE_RESOLUTION|>--- conflicted
+++ resolved
@@ -25,13 +25,8 @@
 js-sys = "0.3.56"
 quote = "1.0.17"
 serde = { version = "1.0.136", features = ["derive"] }
-<<<<<<< HEAD
 syn = "1.0.90"
-paste = "1.0.5"
-=======
-syn = "1.0.89"
 paste = "1.0.7"
->>>>>>> 77028759
 rmp-serde = "0.15.5"
 
 # The `wasm-bindgen` crate provides the bare minimum functionality needed
