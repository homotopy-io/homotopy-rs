use std::{
    convert::{From, Into, TryInto},
    f32::consts::PI,
};

use euclid::{
    default::{Point2D, Size2D, Transform2D, Vector2D},
    Angle,
};
use homotopy_core::{
    common::Direction,
    complex::{make_complex, Simplex},
    contraction::Bias,
    layout::Layout,
    projection::{Depths, Projection},
    rewrite::RewriteN,
    Boundary, Diagram, DiagramN, Height, SliceIndex,
};
use homotopy_graphics::svg::{
    geom,
    geom::{path_to_svg, project_2d, Point},
    render::{ActionRegion, GraphicElement},
};
use web_sys::Element;
use yew::prelude::*;

use crate::{
    app::signature_stylesheet::SignatureStylesheet,
    components::{read_touch_list_abs, Finger},
    model::proof::{
        homotopy::{Contract, Expand, Homotopy},
        RenderStyle,
    },
};

pub struct DiagramSvg<const N: usize> {
    props: DiagramSvgProps<N>,
    prepared: PreparedDiagram<N>,
    node_ref: NodeRef,
    drag_start: Option<Point2D<f32>>,
}

#[derive(Clone, PartialEq, Properties)]
pub struct DiagramSvgProps<const N: usize> {
    pub diagram: Diagram,
    pub id: String,
    #[prop_or_default]
    pub style: RenderStyle,
    #[prop_or_default]
    pub on_select: Callback<Vec<Vec<SliceIndex>>>,
    #[prop_or_default]
    pub on_homotopy: Callback<Homotopy>,
    #[prop_or_default]
    pub highlight: Option<HighlightSvg<N>>,
}

#[derive(Debug, Clone, Copy, PartialEq, Eq, PartialOrd, Ord, Hash)]
pub enum HighlightKind {
    Attach,
    Slice,
}

#[derive(Debug, Clone, Copy, PartialEq, Eq, PartialOrd, Ord, Hash)]
pub struct HighlightSvg<const N: usize> {
    pub from: [SliceIndex; N],
    pub to: [SliceIndex; N],
    pub kind: HighlightKind,
}

// TODO: Drag callbacks in props
// TODO: Highlights in props

#[allow(clippy::enum_variant_names)]
pub enum DiagramSvgMessage {
    OnMouseDown(Point2D<f32>),
    OnMouseMove(Point2D<f32>),
    OnMouseUp,
    OnTouchUpdate(Vec<(Finger, Point2D<f32>)>),
    OnTouchMove(Vec<(Finger, Point2D<f32>)>),
}

/// The computed properties of a diagram that are potentially expensive to compute but can be
/// cached if the diagram does not change.
struct PreparedDiagram<const N: usize> {
    graphic: Vec<GraphicElement<N>>,
    actions: Vec<(Simplex<N>, geom::Shape)>,
    depths: Depths<N>,
    layout: Layout<N>,

    /// The width and height of the diagram image in pixels.
    ///
    /// This is not the size of the diagram as it appears on the screen, since
    /// it might be zoomed by any parent component.
    dimensions: Size2D<f32>,

    /// Transform coordinates in the diagram layout to coordinates in the SVG image. In
    /// particular, the vertical direction is flipped so that diagrams are read from
    /// bottom to top.
    transform: Transform2D<f32>,
}

impl<const N: usize> PreparedDiagram<N> {
    fn new(diagram: &Diagram, style: RenderStyle) -> Self {
        assert!(diagram.dimension() >= N);

        let performance = web_sys::window().unwrap().performance().unwrap();
        performance.mark("startPrepareDiagram").unwrap();

        let layout = Layout::new(diagram).unwrap();
        let complex = make_complex(diagram);
        let depths = Depths::new(diagram).unwrap();
        let projection = Projection::new(diagram, &layout, &depths).unwrap();
        let graphic = GraphicElement::build(&complex, &layout, &projection, &depths);
        let actions = ActionRegion::build(&complex, &layout, &projection);

        let dimensions = Point::from(project_2d(layout.get([Boundary::Target.into(); N])))
            .max((1.0, 1.0).into())
            .to_vector()
            .to_size()
            * style.scale;

        let transform = Transform2D::scale(style.scale, -style.scale)
            .then_translate((0.0, dimensions.height).into());

        let actions = actions
            .into_iter()
            .map(|action| {
                let shape = action
                    .transformed(&transform)
                    .to_shape(style.wire_thickness, style.point_radius);
                ((&action).into(), shape)
            })
            .collect();

        performance.mark("stopPrepareDiagram").unwrap();
        performance
            .measure_with_start_mark_and_end_mark(
                "prepareDiagram",
                "startPrepareDiagram",
                "stopPrepareDiagram",
            )
            .unwrap();
        log::info!(
            "preparing diagram for rendering took {}ms",
            js_sys::Reflect::get(
                &performance
                    .get_entries_by_name_with_entry_type("prepareDiagram", "measure")
                    .get(0),
                &wasm_bindgen::JsValue::from_str("duration")
            )
            .unwrap()
            .as_f64()
            .unwrap()
        );

        performance.clear_marks();
        performance.clear_measures();

        Self {
            graphic,
            actions,
            depths,
            layout,
            dimensions,
            transform,
        }
    }
}

impl<const N: usize> Component for DiagramSvg<N> {
    type Message = DiagramSvgMessage;
    type Properties = DiagramSvgProps<N>;

    fn create(ctx: &Context<Self>) -> Self {
        let props = ctx.props().clone();
        let prepared = PreparedDiagram::new(&props.diagram, props.style);
        let node_ref = NodeRef::default();
        let drag_start = Default::default();
        Self {
            props,
            prepared,
            node_ref,
            drag_start,
        }
    }

    fn update(&mut self, ctx: &Context<Self>, msg: Self::Message) -> bool {
        match msg {
            DiagramSvgMessage::OnMouseDown(point) => {
                self.drag_start = Some(point);
                false
            }
            DiagramSvgMessage::OnMouseMove(point) => {
                self.pointer_move(ctx, point);
                false
            }
            DiagramSvgMessage::OnMouseUp => {
                self.pointer_stop(ctx);
                false
            }
            DiagramSvgMessage::OnTouchUpdate(touches) => {
                if self.drag_start.is_none() && touches.len() == 1 {
                    self.drag_start = Some(touches[0].1);
                } else if touches.is_empty() {
                    self.drag_start = None;
                }
                false
            }
            DiagramSvgMessage::OnTouchMove(touches) => {
                if touches.len() == 1 {
                    self.pointer_move(ctx, touches[0].1);
                }
                false
            }
        }
    }

    fn changed(&mut self, ctx: &Context<Self>) -> bool {
        // self.props contains the old props
        if &self.props == ctx.props() {
            false
        } else {
            if self.props.diagram != ctx.props().diagram || self.props.style != ctx.props().style {
                // re-layout
                self.prepared = PreparedDiagram::new(&ctx.props().diagram, ctx.props().style);
            }
            self.props = ctx.props().clone();
            true
        }
    }

    fn view(&self, ctx: &Context<Self>) -> Html {
        let size = self.prepared.dimensions;

        let on_mouse_down = {
            let link = ctx.link().clone();
            Callback::from(move |e: MouseEvent| {
                if !e.alt_key() {
                    let x = e.client_x() as f32;
                    let y = e.client_y() as f32;
                    link.send_message(DiagramSvgMessage::OnMouseDown((x, y).into()));
                }
            })
        };

        let on_mouse_move = {
            let link = ctx.link().clone();
            Callback::from(move |e: MouseEvent| {
                if !e.alt_key() {
                    let x = e.client_x() as f32;
                    let y = e.client_y() as f32;
                    link.send_message(DiagramSvgMessage::OnMouseMove((x, y).into()));
                }
            })
        };

        let on_mouse_up = {
            let link = ctx.link().clone();
            Callback::from(move |_e: MouseEvent| {
                link.send_message(DiagramSvgMessage::OnMouseUp);
            })
        };

        let on_touch_move = {
            let link = ctx.link().clone();
            Callback::from(move |e: TouchEvent| {
                let touches = read_touch_list_abs(&e.touches())
                    .map(|(finger, point)| (finger, point.cast()))
                    .collect();
                link.send_message(DiagramSvgMessage::OnTouchMove(touches));
            })
        };

        let on_touch_update = {
            let link = ctx.link().clone();
            Callback::from(move |e: TouchEvent| {
                let touches = read_touch_list_abs(&e.touches())
                    .map(|(finger, point)| (finger, point.cast()))
                    .collect();
                link.send_message(DiagramSvgMessage::OnTouchUpdate(touches));
            })
        };

        // TODO: Do not redraw diagram when highlight changes!
        // TODO: Do not redraw diagram for drags.

        log::info!("redrawing diagram");

        html! {
            <svg
                xmlns={"http://www.w3.org/2000/svg"}
                width={size.width.to_string()}
                height={size.height.to_string()}
                onmousedown={on_mouse_down}
                onmouseup={on_mouse_up}
                onmousemove={on_mouse_move}
                ontouchmove={on_touch_move}
                ontouchstart={on_touch_update}
                ontouchend={on_touch_update.clone()}
                ontouchcancel={on_touch_update.clone()}
                ref={self.node_ref.clone()}
            >
                {self.prepared.graphic.iter().enumerate().map(|(i, e)| self.view_element(ctx, i, e)).collect::<Html>()}
                {self.view_highlight(ctx)}
            </svg>
        }
    }
}

impl<const N: usize> DiagramSvg<N> {
    /// Transform coordinates on the screen (such as those in `MouseEvent`s) to coordinates in the
    /// SVG image. This incorporates translation and zoom of the diagram component.
    fn transform_screen_to_image(&self) -> Transform2D<f32> {
        let rect = self
            .node_ref
            .cast::<Element>()
            .unwrap()
            .get_bounding_client_rect();

        let screen_size = Size2D::new(rect.width() as f32, rect.height() as f32);
        let image_size = self.prepared.dimensions;

        Transform2D::translation(-rect.left() as f32, -rect.top() as f32).then_scale(
            image_size.width / screen_size.width,
            image_size.height / screen_size.height,
        )
    }

    /// Creates the SVG elements for the diagram.
    fn view_element(&self, ctx: &Context<Self>, index: usize, element: &GraphicElement<N>) -> Html {
        let generator = element.generator();

        match element {
            GraphicElement::Surface(_, path) => {
                let class = SignatureStylesheet::name("generator", generator, "surface");
                let path = path_to_svg(&path.clone().transformed(&self.prepared.transform));
                html! {
                    <path d={path} class={class} stroke-width={1} />
                }
            }
            GraphicElement::Wire(_, path, mask) => {
                let class = SignatureStylesheet::name("generator", generator, "wire");
                let path = path_to_svg(&path.clone().transformed(&self.prepared.transform));

                if mask.is_empty() {
                    html! {
                        <path
                            d={path}
                            class={class}
                            stroke-width={ctx.props().style.wire_thickness.to_string()}
                            fill="none"
                        />
                    }
                } else {
                    let mask_paths: Html = mask
                        .iter()
                        .map(|mask_path| {
                            html! {
                                <path
                                    d={path_to_svg(&mask_path.clone().transformed(&self.prepared.transform))}
                                    stroke-width={(ctx.props().style.wire_thickness * 2.0).to_string()}
                                    fill="none"
                                    stroke="black"
                                    stroke-linecap="round"
                                />
                            }
                        })
                        .collect();

                    let mask_id = format!("{}-mask-{}", ctx.props().id, index);

                    html! {
                        <>
                            <defs>
                                <mask maskUnits="userSpaceOnUse" id={mask_id.clone()}>
                                    <rect width="100%" height="100%" fill="white" />
                                    {mask_paths}
                                </mask>
                            </defs>
                            <path
                                d={path}
                                class={class}
                                stroke-width={ctx.props().style.wire_thickness.to_string()}
                                fill="none"
                                mask={format!("url(#{})", mask_id)}
                            />
                        </>
                    }
                }
            }
            GraphicElement::Point(_, point) => {
                let class = SignatureStylesheet::name("generator", generator, "point");
                let point = self.prepared.transform.transform_point(*point);
                html! {
                    <circle r={ctx.props().style.point_radius.to_string()} cx={point.x.to_string()} cy={point.y.to_string()} class={class} />
                }
            }
        }
    }

    fn view_highlight(&self, ctx: &Context<Self>) -> Html {
        let highlight = if let Some(highlight) = ctx.props().highlight {
            highlight
        } else {
            return Default::default();
        };

        let padding = match highlight.kind {
            HighlightKind::Attach => {
                let padding = ctx.props().style.scale * 0.25;
                Vector2D::new(padding, padding)
            }
            HighlightKind::Slice => Vector2D::new(0.0, ctx.props().style.scale * 0.5),
        };

        let from = self.position(highlight.from) + padding;
        let to = self.position(highlight.to) - padding;

        let path = format!(
            "M {from_x} {from_y} L {from_x} {to_y} L {to_x} {to_y} L {to_x} {from_y} Z",
            from_x = if N == 1 { 0.0 } else { from.x },
            from_y = from.y,
            to_x = if N == 1 {
                ctx.props().style.scale
            } else {
                to.x
            },
            to_y = to.y
        );

        let class = match highlight.kind {
            HighlightKind::Attach => "diagram-svg__attach-highlight",
            HighlightKind::Slice => "diagram-svg__slice-highlight",
        };

        html! {
            <path d={path} class={class}/>
        }
    }

    fn position(&self, point: [SliceIndex; N]) -> Point2D<f32> {
        let point = project_2d(self.prepared.layout.get(point)).into();
        self.prepared.transform.transform_point(point)
    }

    fn simplex_at(&self, point: Point2D<f32>) -> Option<Simplex<N>> {
        let point = self.transform_screen_to_image().transform_point(point);
        self.prepared
            .actions
            .iter()
            .find(|(_, shape)| shape.contains_point(point, 0.01))
            .map(|(simplex, _)| simplex.clone())
    }

    fn pointer_move(&mut self, ctx: &Context<Self>, point: Point2D<f32>) {
        if let Some(start) = self.drag_start {
            let diff: Vector2D<f32> = point - start;
            let distance = ctx.props().style.scale * 0.5;

            if diff.square_length() < distance * distance {
                return;
            }

            let angle = diff.angle_from_x_axis();
            self.drag_start = None;

            let simplex = match self.simplex_at(start) {
                Some(simplex) => simplex,
                None => return,
            };

            let homotopy = drag_to_homotopy(
                angle,
                &simplex,
                ctx.props().diagram.clone(),
                &self.prepared.depths,
            );

            if let Some(homotopy) = homotopy {
                log::info!("Homotopy: {:?}", homotopy);
                ctx.props().on_homotopy.emit(homotopy);
            } else {
                log::info!("No homotopy");
            }
        }
    }

    fn pointer_stop(&mut self, ctx: &Context<Self>) {
        // If the mouse button is released without having travelled a distance great enough
        // to indicate a drag, it should be interpreted as a click.  This is preferrable to
        // a separate onclick handler since drags aren't interpreted as clicks anymore.
        if let Some(point) = self.drag_start {
            self.drag_start = None;
            if let Some(simplex) = self.simplex_at(point) {
                ctx.props()
                    .on_select
                    .emit(simplex.into_iter().map(|p| p.to_vec()).collect());
            }
        }
    }
}

fn drag_to_homotopy<const N: usize>(
    angle: Angle<f32>,
    simplex: &Simplex<N>,
    diagram: Diagram,
    depths: &Depths<N>,
) -> Option<Homotopy> {
    use Height::{Regular, Singular};
    use SliceIndex::{Boundary, Interior};

    let abs_radians = angle.radians.abs();
    let horizontal = !(PI / 4.0..(3.0 * PI) / 4.0).contains(&abs_radians);

    let (point, boundary) = match simplex {
        Simplex::Surface([p0, _, _]) => (p0, false),
        Simplex::Wire([_, p1]) if matches!(p1[0], Boundary(_)) => (p1, true),
        Simplex::Wire([p0, _]) => (p0, false),
        Simplex::Point([p0]) => (p0, false),
    };

    match N {
        1 => {
            let height = match point[0] {
                Boundary(_) => return None,
                Interior(height) => height,
            };

            let direction = if angle.radians <= 0.0 {
                Direction::Forward
            } else {
                Direction::Backward
            };

            Some(match height {
                Regular(_) => Homotopy::Expand(Expand {
                    location: point.to_vec(),
                    direction,
                }),
                Singular(i) => Homotopy::Contract(Contract {
                    bias: None,
<<<<<<< HEAD
                    location: d,
=======
                    location: Default::default(),
>>>>>>> 960aa3ab
                    height: i,
                    direction,
                }),
            })
        }
        2 => {
            let diagram: DiagramN = diagram.try_into().ok()?;

            // Handle horizontal and vertical drags
            log::debug!("Point: {:?}", point);
            let (prefix, y, x, diagram) = if horizontal || boundary {
                let depth = match point[1] {
                    Interior(Singular(_)) =>
                    /* TODO: cancellation moves by invertibility */
                    {
                        Height::Singular(depths.node_depth(*point).unwrap_or_default())
                    }
                    _ => return None,
                };

                let diagram: DiagramN = diagram.slice(point[0])?.try_into().ok()?;
                (Some(point[0]), point[1], depth.into(), diagram)
            } else {
                (None, point[0], point[1], diagram)
            };

            // TODO: Are there valid homotopies on boundary coordinates?
            let y = match y {
                Interior(y) => y,
                Boundary(_) => return None,
            };

            let x = match x {
                Interior(y) => y,
                Boundary(_) => return None,
            };

            // Decide if the drag is an expansion or a contraction
            let expansion = match y {
                Regular(_) => true,
                Singular(height) => {
                    if diagram.dimension() == 1 {
                        false
                    } else {
                        let cospan = &diagram.cospans()[height];
                        let forward: &RewriteN = (&cospan.forward).try_into().unwrap();
                        let backward: &RewriteN = (&cospan.backward).try_into().unwrap();

                        // TODO: This should probably be a method on Cospan.
                        let mut targets: Vec<_> = forward.targets();
                        targets.extend(backward.targets());
                        targets.sort_unstable();
                        targets.dedup();
                        targets.len() > 1
                    }
                }
            };

            let direction = if horizontal || boundary {
                if (-0.5 * PI..0.5 * PI).contains(&angle.radians) {
                    Direction::Forward
                } else {
                    Direction::Backward
                }
            } else if angle.radians <= 0.0 {
                Direction::Forward
            } else {
                Direction::Backward
            };

            if expansion {
                let mut location: Vec<_> = prefix.into_iter().collect();
                location.push(y.into());
                location.push(x.into());

                Some(Homotopy::Expand(Expand {
                    location,
                    direction,
                }))
            } else {
                let bias = if horizontal || boundary || abs_radians >= PI / 2.0 {
                    Bias::Lower
                } else {
                    Bias::Higher
                };

                let bias = Some(bias);

                let height = match y {
                    Regular(_) => unreachable!(),
                    Singular(height) => height,
                };

                Some(Homotopy::Contract(Contract {
                    bias,
                    location: prefix.into_iter().collect(),
                    height,
                    direction,
                }))
            }
        }
        _ => unreachable!(),
    }
}<|MERGE_RESOLUTION|>--- conflicted
+++ resolved
@@ -539,11 +539,7 @@
                 }),
                 Singular(i) => Homotopy::Contract(Contract {
                     bias: None,
-<<<<<<< HEAD
-                    location: d,
-=======
                     location: Default::default(),
->>>>>>> 960aa3ab
                     height: i,
                     direction,
                 }),
