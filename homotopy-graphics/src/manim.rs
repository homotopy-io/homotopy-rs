use std::fmt::Write;

use euclid::default::Point2D;
use homotopy_common::hash::FastHashMap;
use homotopy_core::{
    common::DimensionError,
    complex::make_complex,
    layout::Layout,
    projection::{Depths, Projection},
    Diagram, Generator,
};
use itertools::Itertools;
use lyon_path::{Event, Path};

<<<<<<< HEAD
use crate::{path_util::simplify_graphic, svg::render::GraphicElement};
=======
use crate::{
    style::{GeneratorStyle, SignatureStyleData, VertexShape},
    svg::render::GraphicElement,
};
>>>>>>> afebc3c7

const INDENT: &str = "    ";

pub fn color(generator: Generator) -> String {
    format!("generator_{}_{}", generator.id, generator.dimension)
}

pub fn render(
    diagram: &Diagram,
    signature_styles: &impl SignatureStyleData,
    stylesheet: &str,
) -> Result<String, DimensionError> {
    let layout = Layout::<2>::new(diagram)?;
    let complex = make_complex(diagram);
    let depths = Depths::<2>::new(diagram)?;
    let projection = Projection::<2>::new(diagram, &layout, &depths)?;
    let graphic = simplify_graphic(&GraphicElement::build(
        &complex,
        &layout,
        &projection,
        &depths,
    ));

    let mut surfaces = Vec::default();
    let mut wires: FastHashMap<usize, Vec<(Generator, Path)>> = FastHashMap::default();
    let mut points = Vec::default();

    // Needed for working out translations/scalings
    let mut max_point = Point2D::<f32>::zero();
    for element in graphic {
        match element {
            GraphicElement::Surface(g, path) => {
                max_point = max_point.max(max_point_path(&path));
                surfaces.push((g, path));
            }
            GraphicElement::Wire(g, depth, path, _mask) => {
                max_point = max_point.max(max_point_path(&path));
                wires.entry(depth).or_default().push((g, path));
            }
            GraphicElement::Point(g, point) => {
                max_point = max_point.max(point);
                points.push((g, point));
            }
        }
    }

    let mut manim = String::new();
    manim.push_str("# Uncomment line below if needed\n");
    manim.push_str("#from manim import *\n");
    manim.push_str("#import numpy as np\n");

    writeln!(
        manim,
        concat!(
            "\nclass HomotopyIoManim(Scene):\n",
            "{ind}def get_colors(self):\n",
            "{ind}{ind}colors = {{\n",
            "{stylesheet}",
            "{ind}{ind}}}\n",
            "{ind}{ind}return colors\n",
        ),
        ind = INDENT,
        stylesheet = stylesheet
    )
    .unwrap();

    // Surfaces
    writeln!(
        manim,
        concat!(
            "{ind}# Surfaces\n",
            "{ind}def get_surfaces(self):\n",
            "{ind}{ind}C = self.get_colors()\n",
            "{ind}{ind}surfaces = VGroup()"
        ),
        ind = INDENT
    )
    .unwrap();
    for (g, path) in surfaces {
        writeln!(
            manim,
            "{ind}{ind}surfaces.add(VMobject(){path}.set_stroke(width=1).set_fill(C[\"{color}\"],0.75)) # path_{id}_{dim}",
            ind=INDENT,
            color=color(g),
            id=g.id,
            dim=g.dimension,
            path=&render_path(&path)
        )
        .unwrap();
    }

    // Wires
    writeln!(
        manim,
        concat!(
            "{ind}{ind}return surfaces\n\n",
            "{ind}# Wires\n",
            "{ind}def get_wires(self, surfaces):\n",
            "{ind}{ind}C = self.get_colors()\n",
            "{ind}{ind}wires = VGroup()"
        ),
        ind = INDENT
    )
    .unwrap();
    for (i, (_, layer)) in wires
        .into_iter()
        .sorted_by_cached_key(|(k, _)| *k)
        .rev()
        .enumerate()
    {
        // Background
        if i > 0 {
            writeln!(manim, "{ind}{ind}# Begin scope", ind = INDENT).unwrap();
            for (g, path) in &layer {
                writeln!(manim, concat!("{ind}{ind}wires.add(Intersection(surfaces,",
                         "VMobject(){path}.set_stroke(width=10),color=C[\"generator_{id}_{dim}\"],fill_opacity=0.8)) # path_{id}_{dim}"),
                         ind=INDENT,
                         id=g.id,
                         dim=g.dimension,
                         path=&render_path(path)
                ).unwrap();
            }
            writeln!(manim, "{ind}{ind}# End scope", ind = INDENT).unwrap();
        }

        for (g, path) in &layer {
            writeln!(manim, "{ind}{ind}wires.add(VMobject(){path}.set_stroke(color=C[\"{color}\"],width=5)) # path_{id}_{dim}",
                ind=INDENT,
                color=color(*g),
                id=g.id,
                dim=g.dimension,
                path=&render_path(path)
            ).unwrap();
        }
    }

    // Points
    writeln!(
        manim,
        concat!(
            "{ind}{ind}return wires\n\n",
            "{ind}# Points\n",
            "{ind}def get_points(self):\n",
            "{ind}{ind}C = self.get_colors()\n",
            "{ind}{ind}points = VGroup()"
        ),
        ind = INDENT
    )
    .unwrap();

    //TODO work out right radius for circles to match SVG/tikz export.
    for (g, point) in points {
        let vertex = render_vertex(signature_styles.generator_style(g).unwrap(), &color(g));
        writeln!(
            manim,
            "{ind}{ind}points.add({vertex}.move_to({pt})) # circle_{id}_{dim}",
            ind = INDENT,
            id = g.id,
            dim = g.dimension,
            vertex = vertex,
            pt = &render_point(point)
        )
        .unwrap();
    }

    writeln!(
        manim,
        concat!("{ind}{ind}return points\n\n",
            "{ind}# We now put everything together\n",
            "{ind}def construct(self):\n",
            "{ind}{ind}#C = self.get_colors()\n",
            "{ind}{ind}surfaces = self.get_surfaces()\n",
            "{ind}{ind}wires = self.get_wires(surfaces)\n",
            "{ind}{ind}points = self.get_points()\n",
            "{ind}{ind}# Background (for rendering consistency, set color=BLACK if unwanted)\n",
            "{ind}{ind}bg = Rectangle(width={x}*2,height={y}*2,color=WHITE,fill_opacity=1).move_to(surfaces)\n",
            "{ind}{ind}# Root\n",
            "{ind}{ind}scale_factor = max(config.frame_size[0]/{x},config.frame_size[1]/{x})*0.002 # Magic number\n",
            "{ind}{ind}root = VGroup(bg,surfaces,wires,points).shift({x}*LEFT+{y}*DOWN).scale(scale_factor)\n",
            "{ind}{ind}# Static output (low rendering times)\n",
            "{ind}{ind}#self.add(root)\n",
            "{ind}{ind}# Animated output\n",
            "{ind}{ind}self.play(DrawBorderThenFill(VGroup(bg,surfaces)))\n",
            "{ind}{ind}self.play(Create(root))\n",
            "{ind}{ind}text = MarkupText(\"Homotopy.io\", color=BLUE).next_to(root, 2*DOWN)\n",
            "{ind}{ind}self.play(Write(text))\n",
            "{ind}{ind}self.wait(5)\n",
        ),
        ind = INDENT,
        x = max_point.x * 0.5,
        y = max_point.y * 0.5,
    )
    .unwrap();

    Ok(manim)
}

fn render_point(point: Point2D<f32>) -> String {
    let x = ((point.x) * 100.0).round() / 100.0;
    let y = ((point.y) * 100.0).round() / 100.0;
    format!("np.array([{},{},0])", x, y)
}

fn max_point_path(path: &Path) -> Point2D<f32> {
    let mut max_point = Point2D::zero();
    for event in path {
        match event {
            Event::Line { to, .. } | Event::Quadratic { to, .. } | Event::Cubic { to, .. } => {
                max_point = max_point.max(to);
            }
            _ => {}
        }
    }
    max_point
}

fn render_vertex(generator_style: &impl GeneratorStyle, color: &str) -> String {
    use VertexShape::{Circle, Square};
    const CIRCLE_RADIUS: f32 = 0.125;
    const SQUARE_SIDELENGTH: f32 = 0.125 / 2.;

    match generator_style.shape().unwrap_or_default() {
        Circle => format!(
            "Circle(radius={radius},color=C[\"{color}\"],fill_opacity=1)",
            radius = CIRCLE_RADIUS,
            color = color,
        ),
        Square => format!(
            "Square(side_length={side_length},color=C[\"{color}\"],fill_opacity=1)",
            side_length = SQUARE_SIDELENGTH,
            color = color,
        ),
    }
}

fn render_path(path: &Path) -> String {
    let mut result = String::new();
    for event in path {
        match event {
            Event::Begin { at } => {
                write!(result, ".start_new_path({})", render_point(at)).unwrap();
            }
            Event::Line { to, .. } => {
                write!(result, ".add_line_to({})", render_point(to)).unwrap();
            }
            Event::Quadratic { ctrl, to, .. } => write!(
                result,
                ".add_quadratic_bezier_curve_to({},{})",
                render_point(ctrl),
                render_point(to)
            )
            .unwrap(),
            Event::Cubic {
                ctrl1, ctrl2, to, ..
            } => write!(
                result,
                ".add_cubic_bezier_curve_to({},{},{})",
                render_point(ctrl1),
                render_point(ctrl2),
                render_point(to),
            )
            .unwrap(),
            Event::End { .. } => {}
        }
    }
    result
}<|MERGE_RESOLUTION|>--- conflicted
+++ resolved
@@ -12,14 +12,11 @@
 use itertools::Itertools;
 use lyon_path::{Event, Path};
 
-<<<<<<< HEAD
-use crate::{path_util::simplify_graphic, svg::render::GraphicElement};
-=======
 use crate::{
+    path_util::simplify_graphic,
     style::{GeneratorStyle, SignatureStyleData, VertexShape},
     svg::render::GraphicElement,
 };
->>>>>>> afebc3c7
 
 const INDENT: &str = "    ";
 
