--- conflicted
+++ resolved
@@ -21,19 +21,11 @@
 homotopy-core = { path = "../homotopy-core" }
 homotopy-graphics = { path = "../homotopy-graphics" }
 closure = "0.3.0"
-<<<<<<< HEAD
 js-sys = "0.3.59"
-quote = "1.0.20"
-serde = { version = "1.0.140", features = ["derive"] }
-syn = "1.0.98"
-paste = "1.0.7"
-=======
-js-sys = "0.3.58"
 quote = "1.0.21"
 serde = { version = "1.0.143", features = ["derive"] }
 syn = "1.0.99"
 paste = "1.0.8"
->>>>>>> 456d278a
 rmp-serde = "0.15.5"
 serde_json = "1.0.83"
 
