--- conflicted
+++ resolved
@@ -13,11 +13,8 @@
 use lyon_path::{Event, Path};
 
 use crate::{
-<<<<<<< HEAD
     path_util::{offset, simplify_graphic},
-=======
     style::{GeneratorStyle, SignatureStyleData, VertexShape},
->>>>>>> afebc3c7
     svg::render::GraphicElement,
 };
 
