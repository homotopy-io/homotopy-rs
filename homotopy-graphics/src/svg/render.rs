--- conflicted
+++ resolved
@@ -10,16 +10,11 @@
 };
 use lyon_path::{builder::NoAttributes, Path};
 
-<<<<<<< HEAD
 use super::geom::project_2d;
 use crate::{
     path_util::simplify_path,
-    svg::geom::{Circle, Fill, Point, Shape, Stroke},
+    svg::shape::{Circle, Fill, Point, Shape, Stroke
 };
-=======
-use super::shape::project_2d;
-use crate::svg::shape::{Circle, Fill, Point, Shape, Stroke};
->>>>>>> f21b75d7
 
 type Coordinate<const N: usize> = [SliceIndex; N];
 
