use std::{
    cmp::Ordering,
    convert::{Into, TryInto},
};

use thiserror::Error;

use crate::{
    antipushout::{antipushout, factorize_inc},
    attach::{attach, BoundaryPath},
    common::{Boundary, Direction, Height, RegularHeight, SingularHeight},
    diagram::{Diagram, DiagramN},
    factorization::factorize,
    normalization::normalize_singular,
    rewrite::{Cone, Cospan, Rewrite, RewriteN},
    signature::Signature,
    typecheck::{typecheck_cospan, TypeError},
};

#[derive(Debug, Error)]
pub enum ExpansionError {
    #[error("expansion location must be at least 2-dimensional")]
    LocationTooShort,

    #[error("can't perform expansion in a regular slice")]
    RegularSlice,

    #[error("location is outside of the diagram")]
    OutOfBounds,

    #[error("can't expand a single component")]
    SingleComponent,

    #[error("no component to expand")]
    NoComponent,

    #[error("singular height must be surrounded by identical rewrites for smoothing")]
    Unsmoothable,

    #[error("expansion is ill-typed: {0}")]
    IllTyped(#[from] TypeError),
}

impl DiagramN {
    pub fn expand<S>(
        &self,
        boundary_path: BoundaryPath,
        interior_path: &[Height],
        direction: Direction,
        signature: &S,
    ) -> Result<Self, ExpansionError>
    where
        S: Signature,
    {
        attach(self, boundary_path, |slice| {
            let expand: Rewrite = expand_in_path(&slice, interior_path, direction)?;
            let identity = Rewrite::identity(slice.dimension());
            let cospan = match boundary_path.boundary() {
                Boundary::Source => Cospan {
                    forward: expand,
                    backward: identity,
                },
                Boundary::Target => Cospan {
                    forward: identity,
                    backward: expand,
                },
            };

            typecheck_cospan(slice, cospan.clone(), boundary_path.boundary(), signature)?;

            Ok(vec![cospan])
        })
    }
}

pub fn expand_in_path(
    diagram: &Diagram,
    location: &[Height],
    direction: Direction,
) -> Result<Rewrite, ExpansionError> {
    use Height::{Regular, Singular};

    match location.split_first() {
        _ if diagram.dimension() < location.len() => Err(ExpansionError::OutOfBounds),
        None | Some((Singular(_), &[])) => Err(ExpansionError::LocationTooShort),
<<<<<<< HEAD
        Some((Regular(h0), &[])) | Some((Regular(h0), &[_])) => {
            expand_base_regular(diagram, *h0, direction)
        }
=======
        Some((Regular(h0), &([] | [_]))) => expand_base_regular(diagram, *h0, direction),
>>>>>>> 960aa3ab
        Some((Singular(h0), &[Singular(h1)])) => expand_base_singular(diagram, *h0, h1, direction),
        Some((Regular(_), _)) => Err(ExpansionError::RegularSlice),
        Some((Singular(height), rest)) => expand_recursive(diagram, *height, rest, direction),
    }
}

/// Remove a redundant singular level where its incoming rewrites are identical.
/// This move is algebraically valid (if it typechecks).
fn expand_base_regular(
    diagram: &Diagram,
    h0: RegularHeight,
    direction: Direction,
) -> Result<Rewrite, ExpansionError> {
    let diagram = match diagram {
        Diagram::Diagram0(_) => Err(ExpansionError::OutOfBounds),
        Diagram::DiagramN(diagram) => Ok(diagram),
    }?;

    if (h0 == 0 && direction == Direction::Backward)
        || (h0 == diagram.size() && direction == Direction::Forward)
        || h0 > diagram.size()
    {
        return Err(ExpansionError::OutOfBounds);
    }

    let i = h0
        - match direction {
            Direction::Forward => 0,
            Direction::Backward => 1,
        }; // cospans[i] needs to be deleted by the smoothing rewrite

    let cs = &diagram.cospans()[i];
    if cs.forward == cs.backward {
        Ok(RewriteN::new(
            diagram.dimension(),
            vec![Cone::new(
                i,
                Default::default(),
                cs.clone(),
                Default::default(),
            )],
        )
        .into())
    } else {
        Err(ExpansionError::Unsmoothable)
    }
}

fn expand_base_singular(
    diagram: &Diagram,
    h0: SingularHeight,
    h1: SingularHeight,
    direction: Direction,
) -> Result<Rewrite, ExpansionError> {
    let diagram = match diagram {
        Diagram::Diagram0(_) => Err(ExpansionError::OutOfBounds),
        Diagram::DiagramN(diagram) => Ok(diagram),
    }?;

    if h0 >= diagram.size() {
        return Err(ExpansionError::OutOfBounds);
    }

    let cospan = &diagram.cospans()[h0];

    match direction {
        Direction::Forward => {
            let expansion = expand_cospan(
                h1,
                &cospan.forward.clone().try_into().unwrap(),
                &cospan.backward.clone().try_into().unwrap(),
            )?;

            let cone = Cone::new(
                h0,
                vec![
                    Cospan {
                        forward: expansion.rewrites[0].clone().into(),
                        backward: expansion.rewrites[1].clone().into(),
                    },
                    Cospan {
                        forward: expansion.rewrites[2].clone().into(),
                        backward: expansion.rewrites[3].clone().into(),
                    },
                ],
                cospan.clone(),
                vec![
                    expansion.slices[0].clone().into(),
                    expansion.slices[1].clone().into(),
                ],
            );

            Ok(RewriteN::new(diagram.dimension(), vec![cone]).into())
        }
        Direction::Backward => {
            let expansion = expand_cospan(
                h1,
                &cospan.backward.clone().try_into().unwrap(),
                &cospan.forward.clone().try_into().unwrap(),
            )?;

            let cone = Cone::new(
                h0,
                vec![
                    Cospan {
                        forward: expansion.rewrites[3].clone().into(),
                        backward: expansion.rewrites[2].clone().into(),
                    },
                    Cospan {
                        forward: expansion.rewrites[1].clone().into(),
                        backward: expansion.rewrites[0].clone().into(),
                    },
                ],
                cospan.clone(),
                vec![
                    expansion.slices[1].clone().into(),
                    expansion.slices[0].clone().into(),
                ],
            );

            Ok(RewriteN::new(diagram.dimension(), vec![cone]).into())
        }
    }
}

struct ExpandedCospan {
    rewrites: [RewriteN; 4],
    slices: [RewriteN; 2],
}

fn expand_cospan(
    height: SingularHeight,
    forward: &RewriteN,
    backward: &RewriteN,
) -> Result<ExpandedCospan, ExpansionError> {
    let forward_targets = forward.targets();
    let backward_targets = backward.targets();

    let forward_index = forward_targets.iter().position(|t| *t == height);
    let backward_index = backward_targets.iter().position(|t| *t == height);

    if forward_index.is_none() && backward_index.is_none() {
        return Err(ExpansionError::NoComponent);
    }

    if (forward_targets.len() + backward_targets.len() == 1)
        || (forward_targets.len() == 1
            && backward_targets.len() == 1
            && forward_index.is_some()
            && backward_index.is_some())
    {
        return Err(ExpansionError::SingleComponent);
    }

    let forward_delta: isize = forward
        .cones()
        .iter()
        .enumerate()
        .take_while(|(i, _)| forward_targets[*i] < height)
        .map(|(_, c)| c.len() as isize - 1)
        .sum();

    let backward_delta: isize = backward
        .cones()
        .iter()
        .enumerate()
        .take_while(|(i, _)| backward_targets[*i] < height)
        .map(|(_, c)| c.len() as isize - 1)
        .sum();

    let forward_offset = forward_index.map_or(0, |i| forward.cones()[i].len() as isize - 1);
    let backward_offset = backward_index.map_or(0, |i| backward.cones()[i].len() as isize - 1);

    let new_forward0 = match forward_index {
        None => forward.clone(),
        Some(index) => {
            let mut cones = forward.cones().to_vec();
            cones.remove(index);
            RewriteN::new(forward.dimension(), cones)
        }
    };

    let new_backward0 = RewriteN::new(
        backward.dimension(),
        backward
            .cones()
            .iter()
            .enumerate()
            .filter_map(|(i, c)| match backward_targets[i].cmp(&height) {
                Ordering::Greater => {
                    let mut c = c.clone();
                    c.index = (c.index as isize + forward_offset - backward_offset) as usize;
                    Some(c)
                }
                Ordering::Less => Some(c.clone()),
                Ordering::Equal => None,
            })
            .collect(),
    );

    let new_forward1 = match forward_index {
        None => RewriteN::identity(forward.dimension()),
        Some(index) => {
            let mut cone = forward.cones()[index].clone();
            cone.index = (cone.index as isize - forward_delta + backward_delta) as usize;
            RewriteN::new(forward.dimension(), vec![cone])
        }
    };

    let new_backward1 = match backward_index {
        None => RewriteN::identity(backward.dimension()),
        Some(index) => RewriteN::new(backward.dimension(), vec![backward.cones()[index].clone()]),
    };

    let new_slice0 = match forward_index {
        None => RewriteN::identity(forward.dimension()),
        Some(index) => {
            let mut cone = forward.cones()[index].clone();
            cone.index = (cone.index as isize - forward_delta) as usize;
            RewriteN::new(forward.dimension(), vec![cone])
        }
    };

    let new_slice1 = match backward_index {
        None => backward.clone(),
        Some(index) => RewriteN::new(
            backward.dimension(),
            backward
                .cones()
                .iter()
                .enumerate()
                .filter_map(|(i, c)| match i.cmp(&index) {
                    Ordering::Greater => {
                        let mut c = c.clone();
                        c.index = (c.index as isize - backward_offset) as usize;
                        Some(c)
                    }
                    Ordering::Equal => None,
                    Ordering::Less => Some(c.clone()),
                })
                .collect(),
        ),
    };

    Ok(ExpandedCospan {
        rewrites: [new_forward0, new_backward0, new_forward1, new_backward1],
        slices: [new_slice0, new_slice1],
    })
}

fn expand_recursive(
    diagram: &Diagram,
    height: SingularHeight,
    rest: &[Height],
    direction: Direction,
) -> Result<Rewrite, ExpansionError> {
    let diagram = match diagram {
        Diagram::Diagram0(_) => Err(ExpansionError::OutOfBounds),
        Diagram::DiagramN(diagram) => Ok(diagram),
    }?;

    let slice = diagram
        .slice(Height::Singular(height))
        .ok_or(ExpansionError::OutOfBounds)?;

    let recursive = expand_in_path(&slice, rest, direction)?;
    let target_cospan = &diagram.cospans()[height];

    let forward = factorize(
        target_cospan.forward.clone(),
        recursive.clone(),
        diagram.slice(Height::Regular(height)).unwrap(),
        slice.clone().rewrite_backward(&recursive).unwrap(),
    )
    .next();

    let backward = factorize(
        target_cospan.backward.clone(),
        recursive.clone(),
        diagram.slice(Height::Regular(height + 1)).unwrap(),
        slice.clone().rewrite_backward(&recursive).unwrap(),
    )
    .next();

    let expansion_rewrite = match (forward, backward) {
        (Some(forward), Some(backward)) => RewriteN::new(
            diagram.dimension(),
            vec![Cone::new(
                height,
                vec![Cospan { forward, backward }],
                target_cospan.clone(),
                vec![recursive],
            )],
        ),
        (Some(forward), None) => {
            let (backward, inclusion) = factorize_inc(
                &slice
                    .clone()
                    .rewrite_backward(&target_cospan.backward)
                    .unwrap(),
                &slice,
                &target_cospan.backward,
            );
            let (_, inner_backward, inner_forward) = antipushout(
                &slice.clone().rewrite_backward(&recursive).unwrap(),
                &slice.clone().rewrite_backward(&inclusion).unwrap(),
                &slice,
                &recursive,
                &inclusion,
            )[0]
            .clone();

            RewriteN::new(
                diagram.dimension(),
                vec![Cone::new(
                    height,
                    vec![
                        Cospan {
                            forward,
                            backward: inner_backward,
                        },
                        Cospan {
                            forward: inner_forward,
                            backward,
                        },
                    ],
                    target_cospan.clone(),
                    vec![recursive, inclusion],
                )],
            )
        }
        (None, Some(backward)) => {
            let (forward, inclusion) = factorize_inc(
                &slice
                    .clone()
                    .rewrite_backward(&target_cospan.forward)
                    .unwrap(),
                &slice,
                &target_cospan.forward,
            );
            let (_, inner_backward, inner_forward) = antipushout(
                &slice.clone().rewrite_backward(&inclusion).unwrap(),
                &slice.clone().rewrite_backward(&recursive).unwrap(),
                &slice,
                &inclusion,
                &recursive,
            )[0]
            .clone();

            RewriteN::new(
                diagram.dimension(),
                vec![Cone::new(
                    height,
                    vec![
                        Cospan {
                            forward,
                            backward: inner_backward,
                        },
                        Cospan {
                            forward: inner_forward,
                            backward,
                        },
                    ],
                    target_cospan.clone(),
                    vec![inclusion, recursive],
                )],
            )
        }
        (None, None) => {
            // Insert a bubble
            RewriteN::new(
                diagram.dimension(),
                vec![Cone::new(
                    height,
                    vec![
                        Cospan {
                            forward: target_cospan.forward.clone(),
                            backward: recursive.clone(),
                        },
                        Cospan {
                            forward: recursive,
                            backward: target_cospan.backward.clone(),
                        },
                    ],
                    target_cospan.clone(),
                    vec![
                        Rewrite::identity(diagram.dimension() - 1),
                        Rewrite::identity(diagram.dimension() - 1),
                    ],
                )],
            )
        }
    };

    let expansion_preimage = diagram
        .clone()
        .rewrite_backward(&expansion_rewrite)
        .unwrap();
    let normalization_rewrite = normalize_singular(&expansion_preimage.into());

    Ok(normalization_rewrite
        .compose(&expansion_rewrite.into())
        .unwrap())
}<|MERGE_RESOLUTION|>--- conflicted
+++ resolved
@@ -83,13 +83,7 @@
     match location.split_first() {
         _ if diagram.dimension() < location.len() => Err(ExpansionError::OutOfBounds),
         None | Some((Singular(_), &[])) => Err(ExpansionError::LocationTooShort),
-<<<<<<< HEAD
-        Some((Regular(h0), &[])) | Some((Regular(h0), &[_])) => {
-            expand_base_regular(diagram, *h0, direction)
-        }
-=======
         Some((Regular(h0), &([] | [_]))) => expand_base_regular(diagram, *h0, direction),
->>>>>>> 960aa3ab
         Some((Singular(h0), &[Singular(h1)])) => expand_base_singular(diagram, *h0, h1, direction),
         Some((Regular(_), _)) => Err(ExpansionError::RegularSlice),
         Some((Singular(height), rest)) => expand_recursive(diagram, *height, rest, direction),
