--- conflicted
+++ resolved
@@ -198,19 +198,7 @@
 
     fn changed(&mut self, ctx: &Context<Self>) -> bool {
         // self.props contains the old props
-<<<<<<< HEAD
-        if &self.props != ctx.props() {
-            if self.props.diagram != ctx.props().diagram || self.props.style != ctx.props().style {
-                // re-layout
-                self.prepared = PreparedDiagram::new(&ctx.props().diagram, ctx.props().style);
-            }
-            self.props = ctx.props().clone();
-            true
-        } else {
-            // self.props == ctx.props()
-=======
         if &self.props == ctx.props() {
->>>>>>> 694c87d0
             false
         } else {
             if self.props.diagram != ctx.props().diagram || self.props.style != ctx.props().style {
